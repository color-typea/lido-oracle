from dataclasses import dataclass
from enum import StrEnum
from typing import NewType, Optional

<<<<<<< HEAD
from eth_typing import HexStr
=======
from hexbytes import HexBytes
from web3.types import Timestamp
>>>>>>> affaea4e


class OracleModule(StrEnum):
    ACCOUNTING = 'accounting'
    EJECTOR = 'ejector'


EpochNumber = NewType('EpochNumber', int)

StateRoot = NewType('StateRoot', HexStr)
BlockRoot = NewType('BlockRoot', HexStr)
SlotNumber = NewType('SlotNumber', int)

BlockHash = NewType('BlockHash', HexStr)
BlockNumber = NewType('BlockNumber', int)

Gwei = NewType('Gwei', int)


@dataclass(frozen=True)
class BlockStamp:
    block_root: BlockRoot
    state_root: StateRoot
    slot_number: SlotNumber
    block_hash: BlockHash
    block_number: BlockNumber
<<<<<<< HEAD
    block_timestamp: int
    # Ref slot could differ from slot_number if ref_slot was missed slot_number will be previous first non-missed slot
    ref_slot: SlotNumber
    # ref_epoch could be empty if we do not know chain configs when generating this timestamp
    ref_epoch: Optional[EpochNumber]
=======
    block_timestamp: Timestamp
    ref_slot: int
>>>>>>> affaea4e
<|MERGE_RESOLUTION|>--- conflicted
+++ resolved
@@ -2,12 +2,8 @@
 from enum import StrEnum
 from typing import NewType, Optional
 
-<<<<<<< HEAD
 from eth_typing import HexStr
-=======
-from hexbytes import HexBytes
 from web3.types import Timestamp
->>>>>>> affaea4e
 
 
 class OracleModule(StrEnum):
@@ -34,13 +30,8 @@
     slot_number: SlotNumber
     block_hash: BlockHash
     block_number: BlockNumber
-<<<<<<< HEAD
-    block_timestamp: int
+    block_timestamp: Timestamp
     # Ref slot could differ from slot_number if ref_slot was missed slot_number will be previous first non-missed slot
     ref_slot: SlotNumber
     # ref_epoch could be empty if we do not know chain configs when generating this timestamp
-    ref_epoch: Optional[EpochNumber]
-=======
-    block_timestamp: Timestamp
-    ref_slot: int
->>>>>>> affaea4e
+    ref_epoch: Optional[EpochNumber]
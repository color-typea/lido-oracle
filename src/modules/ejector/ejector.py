--- conflicted
+++ resolved
@@ -294,17 +294,10 @@
         ), validators)))
 
         chain_config = self.get_chain_config(blockstamp)
-<<<<<<< HEAD
-        return int(
-            total_withdrawable_validators *
-            self.AVG_EXPECTING_WITHDRAWALS_SWEEP_DURATION_MULTIPLIER /
-            int(self.w3.cc.spec.MAX_WITHDRAWALS_PER_PAYLOAD) /
-            chain_config.slots_per_epoch
-        )
-=======
-        full_sweep_in_epochs = total_withdrawable_validators / MAX_WITHDRAWALS_PER_PAYLOAD / chain_config.slots_per_epoch
+        full_sweep_in_epochs = (
+            total_withdrawable_validators / int(self.w3.cc.spec.MAX_WITHDRAWALS_PER_PAYLOAD) / chain_config.slots_per_epoch
+        )
         return int(full_sweep_in_epochs * self.AVG_EXPECTING_WITHDRAWALS_SWEEP_DURATION_MULTIPLIER)
->>>>>>> c9359b8f
 
     @lru_cache(maxsize=1)
     def _get_churn_limit(self, blockstamp: ReferenceBlockStamp) -> int:

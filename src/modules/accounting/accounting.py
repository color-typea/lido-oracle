import logging
from collections import defaultdict
from functools import lru_cache
from time import sleep

from src import variables
from src.constants import SHARE_RATE_PRECISION_E27
from src.modules.accounting.typings import ReportData, ProcessingState, LidoReportRebase
from src.modules.accounting.validator_state import LidoValidatorStateService
from src.modules.submodules.consensus import ConsensusModule
from src.modules.submodules.oracle_module import BaseModule
from src.services.withdrawal import Withdrawal
from src.modules.accounting.bunker import BunkerService
from src.typings import BlockStamp, Gwei, ReferenceBlockStamp
from src.utils.abi import named_tuple_to_dataclass
from src.web3py.extentions.lido_validators import StakingModuleId
from src.web3py.typings import Web3


logger = logging.getLogger(__name__)


class Accounting(BaseModule, ConsensusModule):
    CONSENSUS_VERSION = 1
    CONTRACT_VERSION = 1

    def __init__(self, w3: Web3):
        self.report_contract = w3.lido_contracts.accounting_oracle
        super().__init__(w3)

        self.lido_validator_state_service = LidoValidatorStateService(self.w3)
        self.bunker_service = BunkerService(self.w3)

    def execute_module(self, last_finalized_blockstamp: BlockStamp) -> bool:
        report_blockstamp = self.get_blockstamp_for_report(last_finalized_blockstamp)

        if report_blockstamp:
            self.process_report(report_blockstamp)
            self.process_extra_data(report_blockstamp)
            return True

        return False

    def process_extra_data(self, blockstamp: ReferenceBlockStamp):
        latest_blockstamp = self._get_latest_blockstamp()
        if self.is_extra_data_submitted(latest_blockstamp):
            logger.info({'msg': 'Extra data was submitted.'})
            return

        chain_config = self.get_chain_config(blockstamp)
        slots_to_sleep = self._get_slot_delay_before_data_submit(blockstamp)
        seconds_to_sleep = slots_to_sleep * chain_config.seconds_per_slot
        logger.info({'msg': f'Sleep for {seconds_to_sleep} before sending extra data.'})
        sleep(seconds_to_sleep)

        self._submit_extra_data(blockstamp)

<<<<<<< HEAD
    def _submit_extra_data(self, blockstamp: ReferenceBlockStamp) -> None:
        if not variables.ACCOUNT:
            logger.info({'msg': 'Dry mode. No account provided to submit extra data.'})
            return

        extra_data = self.lido_validator_state_service.get_extra_data(blockstamp, self.get_chain_config(blockstamp))

        tx = self.report_contract.functions.submitReportExtraDataList(extra_data.extra_data)

        if self.w3.transaction.check_transaction(tx, variables.ACCOUNT.address):
            self.w3.transaction.sign_and_send_transaction(tx, variables.ACCOUNT)
=======
        self.w3.transaction.check_and_send_transaction(tx, variables.GAS_LIMIT, variables.ACCOUNT)
>>>>>>> ad2d93a8

    # Consensus module: main build report method
    @lru_cache(maxsize=1)
    def build_report(self, blockstamp: ReferenceBlockStamp) -> tuple:
        report_data = self._calculate_report(blockstamp)
        logger.info({'msg': 'Calculate report for accounting module.', 'value': report_data})
        return report_data.as_tuple()

    # # Consensus module: if contract got report data
    def is_main_data_submitted(self, blockstamp: BlockStamp) -> bool:
        processing_state = self._get_processing_state(blockstamp)
        logger.info({'msg': 'Check if main data was submitted.', 'value': processing_state.main_data_submitted})
        return processing_state.main_data_submitted

    # Consensus module: if contract could accept any sort of report
    def is_contract_reportable(self, blockstamp: BlockStamp) -> bool:
        is_reportable = not self.is_main_data_submitted(blockstamp) or not self.is_extra_data_submitted(blockstamp)
        logger.info({'msg': 'Check if contract could accept report.', 'value': is_reportable})
        return is_reportable

    def is_extra_data_submitted(self, blockstamp: BlockStamp) -> bool:
        processing_state = self._get_processing_state(blockstamp)
        return processing_state.extra_data_items_count == processing_state.extra_data_items_submitted

    @lru_cache(maxsize=1)
    def _get_processing_state(self, blockstamp: BlockStamp) -> ProcessingState:
        ps = named_tuple_to_dataclass(
            self.report_contract.functions.getProcessingState().call(block_identifier=blockstamp.block_hash),
            ProcessingState,
        )
        logger.info({'msg': 'Fetch processing state.', 'value': ps})
        return ps

    def _calculate_report(self, blockstamp: ReferenceBlockStamp) -> ReportData:
        validators_count, cl_balance = self._get_consensus_lido_state(blockstamp)

        staking_module_ids_list, exit_validators_count_list = self._get_newly_exited_validators_by_modules(blockstamp)

        extra_data = self.lido_validator_state_service.get_extra_data(blockstamp, self.get_chain_config(blockstamp))

        report_data = ReportData(
            consensus_version=self.CONSENSUS_VERSION,
            ref_slot=blockstamp.ref_slot,
            validators_count=validators_count,
            cl_balance_gwei=cl_balance,
            stacking_module_id_with_exited_validators=staking_module_ids_list,
            count_exited_validators_by_stacking_module=exit_validators_count_list,
            withdrawal_vault_balance=self.w3.lido_contracts.get_withdrawal_balance(blockstamp),
            el_rewards_vault_balance=self.w3.lido_contracts.get_el_vault_balance(blockstamp),
            last_withdrawal_request_to_finalize=self._get_last_withdrawal_request_to_finalize(blockstamp),
            finalization_share_rate=self._get_finalization_shares_rate(blockstamp),
            is_bunker=self._is_bunker(blockstamp),
            extra_data_format=extra_data.format,
            extra_data_hash=extra_data.data_hash,
            extra_data_items_count=extra_data.items_count,
        )

        return report_data

    def _get_newly_exited_validators_by_modules(self, blockstamp: ReferenceBlockStamp) -> tuple[list[StakingModuleId], list[int]]:
        stacking_modules = self.w3.lido_validators.get_staking_modules(blockstamp)

        exited_validators = self.lido_validator_state_service.get_exited_lido_validators(blockstamp)

        module_stats = defaultdict(int)

        for (module_id, _), validators_exited_count in exited_validators:
            module_stats[module_id] += validators_exited_count

        for module in stacking_modules:
            if module_stats[module.id] == module.exited_validators_count:
                del module_stats[module.id]

        return tuple(zip(*module_stats.items()))

    @lru_cache(maxsize=1)
    def _get_consensus_lido_state(self, blockstamp: ReferenceBlockStamp) -> tuple[int, Gwei]:
        lido_validators = self.w3.lido_validators.get_lido_validators(blockstamp)

        count = len(lido_validators)
        total_balance = Gwei(sum(int(validator.balance) for validator in lido_validators))

        logger.info({'msg': 'Calculate consensus lido state.', 'value': (count, total_balance)})
        return count, total_balance

    def _get_last_withdrawal_request_to_finalize(self, blockstamp: ReferenceBlockStamp) -> int:
        chain_config = self.get_chain_config(blockstamp)
        frame_config = self.get_frame_config(blockstamp)

        is_bunker = self._is_bunker(blockstamp)
        withdrawal_vault_balance = self.w3.lido_contracts.get_withdrawal_balance(blockstamp)
        el_rewards_vault_balance = self.w3.lido_contracts.get_el_vault_balance(blockstamp)
        finalization_share_rate = self._get_finalization_shares_rate(blockstamp)

        withdrawal_service = Withdrawal(self.w3, blockstamp, chain_config, frame_config)

        last_wr_id = withdrawal_service.get_next_last_finalizable_id(
            is_bunker,
            finalization_share_rate,
            withdrawal_vault_balance,
            el_rewards_vault_balance,
        )
        logger.info({'msg': 'Calculate last withdrawal id to finalize.', 'value': last_wr_id})
        return last_wr_id

    @lru_cache(maxsize=1)
    def _get_finalization_shares_rate(self, blockstamp: ReferenceBlockStamp) -> int:
        simulation = self.get_rebase_after_report(blockstamp)
        shares_rate = simulation.post_total_pooled_ether * SHARE_RATE_PRECISION_E27 // simulation.post_total_shares
        logger.info({'msg': 'Calculate shares rate.', 'value': shares_rate})
        return shares_rate

    def get_rebase_after_report(self, blockstamp: ReferenceBlockStamp, cl_only=False) -> LidoReportRebase:
        chain_conf = self.get_chain_config(blockstamp)
        frame_config = self.get_frame_config(blockstamp)

        last_ref_slot = self.report_contract.functions.getLastProcessingRefSlot().call(
            block_identifier=blockstamp.block_hash,
        )

        if last_ref_slot:
            slots_elapsed = blockstamp.ref_slot - last_ref_slot
        else:
            slots_elapsed = blockstamp.ref_slot - frame_config.initial_epoch * chain_conf.slots_per_epoch

        validators_count, cl_balance = self._get_consensus_lido_state(blockstamp)

        timestamp = chain_conf.genesis_time + blockstamp.ref_slot * chain_conf.seconds_per_slot

        result = self.w3.lido_contracts.lido.functions.handleOracleReport(
            timestamp,  # _reportTimestamp
            slots_elapsed * chain_conf.seconds_per_slot,  # _timeElapsed
            validators_count,  # _clValidators
            Web3.to_wei(cl_balance, 'gwei'),  # _clBalance
            self.w3.lido_contracts.get_withdrawal_balance(blockstamp),  # _withdrawalVaultBalance
            0 if cl_only else self.w3.lido_contracts.get_el_vault_balance(blockstamp),  # _elRewardsVaultBalance
            0,  # _lastFinalizableRequestId
            0,  # _simulatedShareRate
        ).call(
            transaction={'from': self.w3.lido_contracts.accounting_oracle.address},
            block_identifier=blockstamp.block_hash,
        )

        logger.info({'msg': 'Fetch simulated lido rebase for report.', 'value': result})

        return LidoReportRebase(*result)

    def _is_bunker(self, blockstamp: ReferenceBlockStamp) -> bool:
        frame_config = self.get_frame_config(blockstamp)
        chain_config = self.get_chain_config(blockstamp)
        cl_rebase_report = self.get_rebase_after_report(blockstamp, cl_only=True)

        bunker_mode = self.bunker_service.is_bunker_mode(
            blockstamp,
            frame_config,
            chain_config,
            cl_rebase_report,
        )
        logger.info({'msg': 'Calculate bunker mode.', 'value': bunker_mode})
        return bunker_mode<|MERGE_RESOLUTION|>--- conflicted
+++ resolved
@@ -55,7 +55,6 @@
 
         self._submit_extra_data(blockstamp)
 
-<<<<<<< HEAD
     def _submit_extra_data(self, blockstamp: ReferenceBlockStamp) -> None:
         if not variables.ACCOUNT:
             logger.info({'msg': 'Dry mode. No account provided to submit extra data.'})
@@ -64,12 +63,7 @@
         extra_data = self.lido_validator_state_service.get_extra_data(blockstamp, self.get_chain_config(blockstamp))
 
         tx = self.report_contract.functions.submitReportExtraDataList(extra_data.extra_data)
-
-        if self.w3.transaction.check_transaction(tx, variables.ACCOUNT.address):
-            self.w3.transaction.sign_and_send_transaction(tx, variables.ACCOUNT)
-=======
-        self.w3.transaction.check_and_send_transaction(tx, variables.GAS_LIMIT, variables.ACCOUNT)
->>>>>>> ad2d93a8
+        self.w3.transaction.check_and_send_transaction(tx, variables.ACCOUNT)
 
     # Consensus module: main build report method
     @lru_cache(maxsize=1)

import logging
from functools import lru_cache

from web3.types import Wei

from src import variables
from src.constants import SHARE_RATE_PRECISION_E27
from src.modules.accounting.typings import ReportData, ProcessingState, LidoReportRebase
from src.modules.accounting.validator_state import LidoValidatorStateService
from src.modules.submodules.consensus import ConsensusModule
from src.modules.submodules.oracle_module import BaseModule
from src.services.withdrawal import Withdrawal
from src.modules.accounting.bunker import BunkerService
from src.typings import BlockStamp, Gwei
from src.utils.abi import named_tuple_to_dataclass
from src.web3py.typings import Web3


logger = logging.getLogger(__name__)


class Accounting(BaseModule, ConsensusModule):
    CONSENSUS_VERSION = 1
    CONTRACT_VERSION = 1

    def __init__(self, w3: Web3):
        self.report_contract = w3.lido_contracts.accounting_oracle
        super().__init__(w3)
        self.lido_validator_state_service = LidoValidatorStateService(self.w3)
        self.bunker_service = BunkerService(self.w3)

    # Oracle module: loop method
    def execute_module(self, blockstamp: BlockStamp) -> None:
        report_blockstamp = self.get_blockstamp_for_report(blockstamp)
        if report_blockstamp:
            self.process_report(report_blockstamp)

            latest_blockstamp = self._get_latest_blockstamp()
            if not self.is_extra_data_submitted(latest_blockstamp):
                self._submit_extra_data(report_blockstamp)

    def _submit_extra_data(self, blockstamp: BlockStamp) -> None:
        extra_data = self.lido_validator_state_service.get_extra_data(blockstamp, self._get_chain_config(blockstamp))

        tx = self.report_contract.functions.submitReportExtraDataList(extra_data.extra_data)

        if not variables.ACCOUNT:
            logger.info({'msg': 'No account provided to submit extra data. Dry mode'})
            return
        if self.w3.transaction.check_transaction(tx, variables.ACCOUNT.address):
            self.w3.transaction.sign_and_send_transaction(tx, variables.GAS_LIMIT, variables.ACCOUNT)

    # Consensus module: main build report method
    @lru_cache(maxsize=1)
    def build_report(self, blockstamp: BlockStamp) -> tuple:
        report_data = self._calculate_report(blockstamp)
        logger.info({'msg': 'Calculate report for accounting module.', 'value': report_data})
        return report_data.as_tuple()

    # # Consensus module: if contract got report data
    def is_main_data_submitted(self, blockstamp: BlockStamp) -> bool:
        processing_state = self._get_processing_state(blockstamp)
        logger.info({'msg': 'Check if main data was submitted.', 'value': processing_state.main_data_submitted})
        return processing_state.main_data_submitted

    # Consensus module: if contract could accept any sort of report
    def is_contract_reportable(self, blockstamp: BlockStamp) -> bool:
        is_reportable = not self.is_main_data_submitted(blockstamp) or not self.is_extra_data_submitted(blockstamp)
        logger.info({'msg': 'Check if contract could accept report.', 'value': is_reportable})
        return is_reportable

    @lru_cache(maxsize=1)
    def _get_processing_state(self, blockstamp: BlockStamp) -> ProcessingState:
        ps = named_tuple_to_dataclass(
            self.report_contract.functions.getProcessingState().call(block_identifier=blockstamp.block_hash),
            ProcessingState,
        )
        logger.info({'msg': 'Fetch processing state.', 'value': ps})
        return ps

    def is_extra_data_submitted(self, blockstamp: BlockStamp) -> bool:
        processing_state = self._get_processing_state(blockstamp)
        return processing_state.extra_data_items_count == processing_state.extra_data_items_submitted

    def _calculate_report(self, blockstamp: BlockStamp) -> ReportData:
        validators_count, cl_balance = self._get_consensus_lido_state(blockstamp)

        finalization_share_rate = self._get_finalization_shares_rate(blockstamp)
        last_withdrawal_id_to_finalize = self._get_last_withdrawal_request_to_finalize(blockstamp)

        exited_validators = self.lido_validator_state_service.get_lido_new_exited_validators(blockstamp)

        # Here report all exited validators even they were reported before.
        if exited_validators:
            staking_module_id_list, exit_validators_count_list = zip(*exited_validators.items())
        else:
            staking_module_id_list = exit_validators_count_list = []

        extra_data = self.lido_validator_state_service.get_extra_data(blockstamp, self._get_chain_config(blockstamp))

        # Filter stuck and exited validators that was previously reported
        report_data = ReportData(
            consensus_version=self.CONSENSUS_VERSION,
            ref_slot=blockstamp.ref_slot,
            validators_count=validators_count,
            cl_balance_gwei=cl_balance,
            stacking_module_id_with_exited_validators=staking_module_id_list,
            count_exited_validators_by_stacking_module=exit_validators_count_list,
            withdrawal_vault_balance=self._get_withdrawal_balance(blockstamp),
            el_rewards_vault_balance=self._get_el_vault_balance(blockstamp),
            last_withdrawal_request_to_finalize=last_withdrawal_id_to_finalize,
            finalization_share_rate=finalization_share_rate,
            is_bunker=self._is_bunker(blockstamp),
            extra_data_format=extra_data.format,
            extra_data_hash=extra_data.data_hash,
            extra_data_items_count=extra_data.items_count,
        )

        return report_data

    @lru_cache(maxsize=1)
    def _get_consensus_lido_state(self, blockstamp: BlockStamp) -> tuple[int, Gwei]:
        lido_validators = self.w3.lido_validators.get_lido_validators(blockstamp)

        count = len(lido_validators)
        balance = Gwei(sum(int(validator.balance) for validator in lido_validators))
        return count, balance

    @lru_cache(maxsize=1)
    def _get_withdrawal_balance(self, blockstamp: BlockStamp) -> Wei:
        return Wei(self.w3.eth.get_balance(
            self.w3.lido_contracts.lido_locator.functions.withdrawalVault().call(
                block_identifier=blockstamp.block_hash
            ),
            block_identifier=blockstamp.block_hash,
        ))

    @lru_cache(maxsize=1)
    def _get_el_vault_balance(self, blockstamp: BlockStamp) -> Wei:
        return Wei(self.w3.eth.get_balance(
            self.w3.lido_contracts.lido_locator.functions.elRewardsVault().call(
                block_identifier=blockstamp.block_hash
            ),
            block_identifier=blockstamp.block_hash,
        ))

    def _get_last_withdrawal_request_to_finalize(self, blockstamp: BlockStamp) -> int:
        chain_config = self._get_chain_config(blockstamp)
        frame_config = self._get_frame_config(blockstamp)

        is_bunker = self._is_bunker(blockstamp)
        withdrawal_vault_balance = self._get_withdrawal_balance(blockstamp)
        el_rewards_vault_balance = self._get_el_vault_balance(blockstamp)
        finalization_share_rate = self._get_finalization_shares_rate(blockstamp)

        withdrawal_service = Withdrawal(self.w3, blockstamp, chain_config, frame_config)

        return withdrawal_service.get_next_last_finalizable_id(
            is_bunker,
            finalization_share_rate,
            withdrawal_vault_balance,
            el_rewards_vault_balance,
        )

    @lru_cache(maxsize=1)
    def _get_finalization_shares_rate(self, blockstamp: BlockStamp) -> int:
        simulation = self.get_rebase_after_report(blockstamp)
        return simulation.post_total_pooled_ether * SHARE_RATE_PRECISION_E27 // simulation.post_total_shares

    def get_rebase_after_report(self, blockstamp: BlockStamp, cl_only=False) -> LidoReportRebase:
        chain_conf = self._get_chain_config(blockstamp)
        frame_config = self._get_frame_config(blockstamp)

        last_ref_slot = self.report_contract.functions.getLastProcessingRefSlot().call(
            block_identifier=blockstamp.block_hash,
        )

        if last_ref_slot:
            slots_elapsed = blockstamp.ref_slot - last_ref_slot
        else:
            slots_elapsed = blockstamp.ref_slot - frame_config.initial_epoch * chain_conf.slots_per_epoch

        validators_count, cl_balance = self._get_consensus_lido_state(blockstamp)

        timestamp = chain_conf.genesis_time + blockstamp.ref_slot * chain_conf.seconds_per_slot

        result = self.w3.lido_contracts.lido.functions.handleOracleReport(
            timestamp,  # _reportTimestamp
            slots_elapsed * chain_conf.seconds_per_slot,  # _timeElapsed
            validators_count,  # _clValidators
            Web3.to_wei(cl_balance, 'gwei'),  # _clBalance
            self._get_withdrawal_balance(blockstamp),  # _withdrawalVaultBalance
            0 if cl_only else self._get_el_vault_balance(blockstamp),  # _elRewardsVaultBalance
            0,  # _lastFinalizableRequestId
            0,  # _simulatedShareRate
        ).call(
            transaction={'from': self.w3.lido_contracts.accounting_oracle.address},
            block_identifier=blockstamp.block_hash,
        )

        return LidoReportRebase(*result)

    def _is_bunker(self, blockstamp: BlockStamp) -> bool:
        frame_config = self._get_frame_config(blockstamp)
        chain_config = self._get_chain_config(blockstamp)
        cl_rebase_report = self.get_rebase_after_report(blockstamp, cl_only=True)

        bunker_mode = self.bunker_service.is_bunker_mode(
<<<<<<< HEAD
            blockstamp, frame_config, chain_config, rebase_report, self._previous_finalized_slot_number
=======
            blockstamp, frame_config, chain_config, cl_rebase_report, self._previous_finalized_slot_number
>>>>>>> 27b03b41
        )
        logger.info({'msg': 'Calculate bunker mode.', 'value': bunker_mode})
        return bunker_mode<|MERGE_RESOLUTION|>--- conflicted
+++ resolved
@@ -206,11 +206,7 @@
         cl_rebase_report = self.get_rebase_after_report(blockstamp, cl_only=True)
 
         bunker_mode = self.bunker_service.is_bunker_mode(
-<<<<<<< HEAD
-            blockstamp, frame_config, chain_config, rebase_report, self._previous_finalized_slot_number
-=======
             blockstamp, frame_config, chain_config, cl_rebase_report, self._previous_finalized_slot_number
->>>>>>> 27b03b41
         )
         logger.info({'msg': 'Calculate bunker mode.', 'value': bunker_mode})
         return bunker_mode
--- conflicted
+++ resolved
@@ -205,22 +205,6 @@
         # Even if report hash transaction was failed we have to check if we can report data for current frame
         self._process_report_data(blockstamp, report_data, report_hash)
 
-    def _get_report_hash(self, report_data: tuple):
-        # The Accounting Oracle and Ejector Bus has same named method to report data
-        report_function_name = 'submitReportData'
-        report_function_abi = next(filter(lambda x: 'name' in x and x['name'] == report_function_name, self.report_contract.abi))
-
-        # First input is ReportData structure
-        report_data_abi = report_function_abi['inputs'][0]['components']
-
-        # Transform abi to string
-        report_str_abi = ','.join(map(lambda x: x['type'], report_data_abi))
-        # Transform str abi to tuple, because ReportData is struct
-        encoded = encode([f'({report_str_abi})'], [report_data])
-
-        report_hash = self.w3.keccak(encoded)
-        return report_hash
-
     def _process_report_hash(self, blockstamp: ReferenceBlockStamp, report_hash: HexBytes) -> None:
         latest_blockstamp, member_info = self._get_latest_data()
 
@@ -241,17 +225,6 @@
             logger.info({'msg': 'Provided hash already submitted.'})
 
         return None
-
-    def _send_report_hash(self, blockstamp: ReferenceBlockStamp, report_hash: bytes, consensus_version: int):
-        if not variables.ACCOUNT:
-            logger.info({'msg': 'Dry mode. Skip sending report hash.', 'value': report_hash})
-
-        consensus_contract = self._get_consensus_contract(blockstamp)
-
-        tx = consensus_contract.functions.submitReport(blockstamp.ref_slot, report_hash, consensus_version)
-
-        if self.w3.transaction.check_transaction(tx, variables.ACCOUNT.address):
-            self.w3.transaction.sign_and_send_transaction(tx, variables.ACCOUNT)
 
     def _process_report_data(self, blockstamp: ReferenceBlockStamp, report_data: tuple, report_hash: HexBytes):
         latest_blockstamp, member_info = self._get_latest_data()
@@ -309,71 +282,42 @@
         logger.debug({'msg': 'Get current member info.', 'value': member_info})
         return latest_blockstamp, member_info
 
-<<<<<<< HEAD
+    def _get_report_hash(self, report_data: tuple):
+        # The Accounting Oracle and Ejector Bus has same named method to report data
+        report_function_name = 'submitReportData'
+
+        report_function_abi = next(filter(lambda x: 'name' in x and x['name'] == report_function_name, self.report_contract.abi))
+
+        # First input is ReportData structure
+        report_data_abi = report_function_abi['inputs'][0]['components']
+
+        # Transform abi to string
+        report_str_abi = ','.join(map(lambda x: x['type'], report_data_abi))
+
+        # Transform str abi to tuple, because ReportData is struct
+        encoded = encode([f'({report_str_abi})'], [report_data])
+
+        report_hash = self.w3.keccak(encoded)
+        logger.info({'msg': 'Calculate report hash.', 'value': report_hash})
+        return report_hash
+
+    def _send_report_hash(self, blockstamp: ReferenceBlockStamp, report_hash: bytes, consensus_version: int):
+        consensus_contract = self._get_consensus_contract(blockstamp)
+
+        tx = consensus_contract.functions.submitReport(blockstamp.ref_slot, report_hash, consensus_version)
+
+        self.w3.transaction.check_and_send_transaction(tx, variables.ACCOUNT)
+
+    def _submit_report(self, report: tuple, contract_version: int):
+        tx = self.report_contract.functions.submitReportData(report, contract_version)
+
+        self.w3.transaction.check_and_send_transaction(tx, variables.ACCOUNT)
+
     def _get_latest_blockstamp(self) -> BlockStamp:
         root = self.w3.cc.get_block_root('head').root
         bs = build_blockstamp(self.w3.cc, root)
         logger.debug({'msg': 'Fetch latest blockstamp.', 'value': bs})
         return bs
-=======
-    def _get_report_hash(self, report_data: tuple):
-        # The Accounting Oracle and Ejector Bus has same named method to report data
-        report_function_name = 'submitReportData'
-
-        report_function_abi = next(filter(lambda x: 'name' in x and x['name'] == report_function_name, self.report_contract.abi))
-
-        # First input is ReportData structure
-        report_data_abi = report_function_abi['inputs'][0]['components']
-
-        # Transform abi to string
-        report_str_abi = ','.join(map(lambda x: x['type'], report_data_abi))
-
-        # Transform str abi to tuple, because ReportData is struct
-        encoded = encode([f'({report_str_abi})'], [report_data])
-
-        report_hash = self.w3.keccak(encoded)
-        logger.info({'msg': 'Calculate report hash.', 'value': report_hash})
-        return report_hash
-
-    def _send_report_hash(self, blockstamp: BlockStamp, report_hash: bytes, consensus_version: int):
-        consensus_contract = self._get_consensus_contract(blockstamp)
-
-        tx = consensus_contract.functions.submitReport(blockstamp.ref_slot, report_hash, consensus_version)
-
-        self.w3.transaction.check_and_send_transaction(tx, variables.GAS_LIMIT, variables.ACCOUNT)
->>>>>>> ad2d93a8
-
-    def _submit_report(self, report: tuple, contract_version: int):
-        if not variables.ACCOUNT:
-            logger.info({'msg': 'Dry mode. Skip sending report data.', 'value': (report, contract_version)})
-
-        tx = self.report_contract.functions.submitReportData(report, contract_version)
-
-<<<<<<< HEAD
-        if self.w3.transaction.check_transaction(tx, variables.ACCOUNT.address):
-            self.w3.transaction.sign_and_send_transaction(tx, variables.ACCOUNT)
-=======
-        self.w3.transaction.check_and_send_transaction(tx, variables.GAS_LIMIT, variables.ACCOUNT)
-
-    def _get_latest_blockstamp(self) -> BlockStamp:
-        root = self.w3.cc.get_block_root('head').root
-        slot_details = self.w3.cc.get_block_details(root)
-        slot_number = SlotNumber(int(slot_details.message.slot))
-
-        bs = BlockStamp(
-            block_root=root,
-            slot_number=slot_number,
-            state_root=slot_details.message.state_root,
-            block_number=BlockNumber(int(slot_details.message.body['execution_payload']['block_number'])),
-            block_hash=slot_details.message.body['execution_payload']['block_hash'],
-            block_timestamp=Timestamp(slot_details.message.body['execution_payload']['timestamp']),
-            ref_slot=slot_number,
-            ref_epoch=None,
-        )
-
-        logger.debug({'msg': 'Fetch latest blockstamp.', 'value': bs})
-        return bs
->>>>>>> ad2d93a8
 
     @lru_cache(maxsize=1)
     def _get_slot_delay_before_data_submit(self, blockstamp: BlockStamp) -> int:

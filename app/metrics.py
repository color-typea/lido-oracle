--- conflicted
+++ resolved
@@ -98,25 +98,12 @@
         f'{full_metrics.beaconBalance} wei or {full_metrics.beaconBalance / 1e18} ETH'
     )
 
-<<<<<<< HEAD
-    if full_metrics.epoch >= int(consider_withdrawals_from_epoch):
-        block_number = get_non_missed_block_number_by_slot(beacon, slot)
-        withdrawal_credentials = w3.toHex(pool.functions.getWithdrawalCredentials().call(block_identifier=block_number))
-        full_metrics.withdrawalVaultBalance = w3.eth.get_balance(
-            w3.toChecksumAddress(withdrawal_credentials.replace('0x010000000000000000000000', '0x')),
-            block_identifier=block_number
-        )
-        logging.info(
-            f'Withdrawal vault balance: {full_metrics.withdrawalVaultBalance} wei or {full_metrics.withdrawalVaultBalance/1e18} ETH'
-        )
-=======
-    block_number = beacon.get_block_by_beacon_slot(slot)
+    block_number = get_non_missed_block_number_by_slot(beacon, slot)
     withdrawal_credentials = w3.toHex(pool.functions.getWithdrawalCredentials().call(block_identifier=block_number))
     full_metrics.withdrawalVaultBalance = w3.eth.get_balance(
         w3.toChecksumAddress(withdrawal_credentials.replace('0x010000000000000000000000', '0x')),
         block_identifier=block_number
     )
->>>>>>> 98009028
 
     logging.info(
         f'Withdrawal vault balance: {full_metrics.withdrawalVaultBalance} wei or {full_metrics.withdrawalVaultBalance / 1e18} ETH'

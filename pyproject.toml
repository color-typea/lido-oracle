[tool.poetry]
name = "lido-oracle"
version = "3.0.0"
description = "Oracle daemon for Lido decentralized staking service. Collects and reports Ethereum 2.0 beacon chain states (the number of visible validators and their summarized balances) to the Lido dApp contract running on Ethereum 1.0 side."
authors = [
    "Raman Siamionau",
    "Roman Kolpakov",
    "Vladimir Gorkavenko",
    "Sergey Khomutinin",
    "Sergey Ivanenko",
    "George Avsetsin",
    "Kirill Varlamov",
    "Smelov Vladimir",
    "Dmitry Suldin",
]
license = "GPL 3.0"

[tool.poetry.dependencies]
python = "^3.11"
web3 = "6.0.0b10"
prometheus-client = "^0.16.0"
web3-multi-provider = "^0.5.0"
timeout-decorator = "^0.5.0"
poetry = "^1.3.2"

[tool.poetry.group.dev.dependencies]
pytest = "^7.2.1"
base58 = "^2.1.1"
ipfshttpclient = "^0.7.0"
pylint = "^2.16.2"
mypy = "^1.0.1"
pytest-cov = "^4.0.0"
<<<<<<< HEAD
# {{{ stubs for mypy
types-factory-boy = "^0.4.0"
types-parsimonious = "^0.10.0.7"
types-urllib3 = "^1.26.25.8"
types-setuptools = "^67.6.0.0"
types-requests = "^2.28.11.15"
# }}}
=======
pydantic-factories = "^1.17.2"
>>>>>>> 9302c403

[build-system]
requires = ["poetry-core>=1.0.0"]
build-backend = "poetry.core.masonry.api"

[tool.pytest.ini_options]
markers = [
    "unit: tests with using mocks and don't make external requests",
    "integration: tests with using providers",
    "possible_integration: tests with using providers, but can be run using mocks",
    "e2e: complex tests with using providers and real Ethereum network",
]

[tool.coverage.run]
branch = true

[tool.pylint."messages control"]
disable = [
    # Disabled by default
    "raw-checker-failed",
    "bad-inline-option",
    "locally-disabled",
    "file-ignored",
    "suppressed-message",
    "useless-suppression",
    "deprecated-pragma",
    "use-symbolic-message-instead",
    # Disabled by us
    "missing-module-docstring",
    "missing-class-docstring",
    "missing-function-docstring",
    "too-few-public-methods",
    "invalid-name",
    "line-too-long",
    "too-many-instance-attributes",
    "too-many-arguments",
    "unused-argument",
    "wrong-import-order",
    "ungrouped-imports",
    "too-many-locals",
    "unspecified-encoding",
    "bare-except",
    "fixme",
    "cell-var-from-loop",
    "invalid-envvar-default",
    "global-statement",
    "redefined-outer-name",
]

[tool.mypy]
strict_equality = true
mypy_path = "stubs"

[[tool.mypy.overrides]]
module = "src.web3py.contract_tweak"
ignore_errors = true  # skipped because of extensive copy-paste from the upstream<|MERGE_RESOLUTION|>--- conflicted
+++ resolved
@@ -30,17 +30,7 @@
 pylint = "^2.16.2"
 mypy = "^1.0.1"
 pytest-cov = "^4.0.0"
-<<<<<<< HEAD
-# {{{ stubs for mypy
-types-factory-boy = "^0.4.0"
-types-parsimonious = "^0.10.0.7"
-types-urllib3 = "^1.26.25.8"
-types-setuptools = "^67.6.0.0"
-types-requests = "^2.28.11.15"
-# }}}
-=======
 pydantic-factories = "^1.17.2"
->>>>>>> 9302c403
 
 [build-system]
 requires = ["poetry-core>=1.0.0"]
